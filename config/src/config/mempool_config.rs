// Copyright (c) Aptos
// SPDX-License-Identifier: Apache-2.0

use crate::config::MAX_APPLICATION_MESSAGE_SIZE;
use serde::{Deserialize, Serialize};

pub const DEFAULT_BROADCAST_BUCKETS: &[u64] =
    &[0, 150, 300, 500, 1000, 3000, 5000, 10000, 100000, 1000000];

#[derive(Clone, Debug, Deserialize, PartialEq, Eq, Serialize)]
#[serde(default, deny_unknown_fields)]
pub struct MempoolConfig {
    pub capacity: usize,
    pub capacity_bytes: usize,
    pub capacity_per_user: usize,
    // number of failovers to broadcast to when the primary network is alive
    pub default_failovers: usize,
    pub max_broadcasts_per_peer: usize,
    pub mempool_snapshot_interval_secs: u64,
    pub shared_mempool_ack_timeout_ms: u64,
    pub shared_mempool_backoff_interval_ms: u64,
    pub shared_mempool_batch_size: usize,
    pub shared_mempool_max_batch_bytes: u64,
    pub shared_mempool_max_concurrent_inbound_syncs: usize,
    pub shared_mempool_tick_interval_ms: u64,
    pub system_transaction_timeout_secs: u64,
    pub system_transaction_gc_interval_ms: u64,
    pub broadcast_buckets: Vec<u64>,
}

impl Default for MempoolConfig {
    fn default() -> MempoolConfig {
        MempoolConfig {
            shared_mempool_tick_interval_ms: 50,
            shared_mempool_backoff_interval_ms: 30_000,
            shared_mempool_batch_size: 100,
            shared_mempool_max_batch_bytes: MAX_APPLICATION_MESSAGE_SIZE as u64,
            shared_mempool_ack_timeout_ms: 2_000,
            shared_mempool_max_concurrent_inbound_syncs: 4,
            max_broadcasts_per_peer: 1,
            mempool_snapshot_interval_secs: 180,
            capacity: 2_000_000,
            capacity_bytes: 2 * 1024 * 1024 * 1024,
            capacity_per_user: 100,
            default_failovers: 3,
            system_transaction_timeout_secs: 600,
            system_transaction_gc_interval_ms: 60_000,
<<<<<<< HEAD
            shared_mempool_validator_broadcast: false,
=======
>>>>>>> 82c7bdeb
            broadcast_buckets: DEFAULT_BROADCAST_BUCKETS.to_vec(),
        }
    }
}<|MERGE_RESOLUTION|>--- conflicted
+++ resolved
@@ -45,10 +45,6 @@
             default_failovers: 3,
             system_transaction_timeout_secs: 600,
             system_transaction_gc_interval_ms: 60_000,
-<<<<<<< HEAD
-            shared_mempool_validator_broadcast: false,
-=======
->>>>>>> 82c7bdeb
             broadcast_buckets: DEFAULT_BROADCAST_BUCKETS.to_vec(),
         }
     }
