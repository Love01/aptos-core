--- conflicted
+++ resolved
@@ -418,11 +418,8 @@
         FeatureFlag::BLAKE2B_256_NATIVE,
         FeatureFlag::RESOURCE_GROUPS,
         FeatureFlag::MULTISIG_ACCOUNTS,
-<<<<<<< HEAD
+        FeatureFlag::DELEGATION_POOLS,
         FeatureFlag::BLS12381_BASIC_OPERATIONS,
-=======
-        FeatureFlag::DELEGATION_POOLS,
->>>>>>> 00cf4ac4
     ]
 }
 
