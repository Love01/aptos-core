---
testnet: true
remote_endpoint: ~
framework_release:
  bytecode_version: 6
  git_hash: ~
feature_flags:
  enabled:
    - code_dependency_check
    - treat_friend_as_private
    - sha512_and_ripe_md160_natives
    - aptos_std_chain_id_natives
    - v_m_binary_format_v6
    - multi_ed25519_pk_validate_v2_natives
    - blake2b256_native
    - resource_groups
    - multisig_accounts
<<<<<<< HEAD
    - bls12381_basic_operations
=======
    - delegation_pools
>>>>>>> 00cf4ac4
  disabled: []
is_multi_step: true
framework_release_at_end: true<|MERGE_RESOLUTION|>--- conflicted
+++ resolved
@@ -15,11 +15,8 @@
     - blake2b256_native
     - resource_groups
     - multisig_accounts
-<<<<<<< HEAD
+    - delegation_pools
     - bls12381_basic_operations
-=======
-    - delegation_pools
->>>>>>> 00cf4ac4
   disabled: []
 is_multi_step: true
 framework_release_at_end: true