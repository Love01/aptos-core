// Copyright (c) Aptos
// SPDX-License-Identifier: Apache-2.0

use crate::{
    block_storage::{
        block_tree::BlockTree,
        tracing::{observe_block, BlockStage},
        BlockReader,
    },
    counters,
    payload_manager::PayloadManager,
    persistent_liveness_storage::{
        PersistentLivenessStorage, RecoveryData, RootInfo, RootMetadata,
    },
    quorum_store,
    state_replication::StateComputer,
    util::time_service::TimeService,
};
use anyhow::{bail, ensure, format_err, Context};

<<<<<<< HEAD
use crate::data_manager::DataManager;
=======
use aptos_consensus_types::{
    block::Block, common::Round, executed_block::ExecutedBlock, quorum_cert::QuorumCert,
    sync_info::SyncInfo, timeout_2chain::TwoChainTimeoutCertificate,
};
>>>>>>> 2334576f
use aptos_crypto::{hash::ACCUMULATOR_PLACEHOLDER_HASH, HashValue};
use aptos_executor_types::{Error, StateComputeResult};
use aptos_infallible::RwLock;
use aptos_logger::prelude::*;
use aptos_types::{ledger_info::LedgerInfoWithSignatures, transaction::TransactionStatus};
use futures::executor::block_on;
use std::{sync::Arc, time::Duration};

#[cfg(test)]
use std::collections::VecDeque;
#[cfg(any(test, feature = "fuzzing"))]
use std::sync::atomic::{AtomicBool, Ordering};

#[cfg(test)]
#[path = "block_store_test.rs"]
mod block_store_test;

#[path = "sync_manager.rs"]
pub mod sync_manager;

fn update_counters_for_ordered_blocks(ordered_blocks: &[Arc<ExecutedBlock>]) {
    for block in ordered_blocks {
        observe_block(block.block().timestamp_usecs(), BlockStage::ORDERED);
    }
}

pub fn update_counters_for_committed_blocks(blocks_to_commit: &[Arc<ExecutedBlock>]) {
    for block in blocks_to_commit {
        observe_block(block.block().timestamp_usecs(), BlockStage::COMMITTED);
        let txn_status = block.compute_result().compute_status();
        counters::NUM_TXNS_PER_BLOCK.observe(txn_status.len() as f64);
        counters::COMMITTED_BLOCKS_COUNT.inc();
        counters::LAST_COMMITTED_ROUND.set(block.round() as i64);
        counters::LAST_COMMITTED_VERSION.set(block.compute_result().num_leaves() as i64);

        // Quorum store metrics
        quorum_store::counters::NUM_BATCH_PER_BLOCK.observe(block.block().payload_size() as f64);

        for status in txn_status.iter() {
            match status {
                TransactionStatus::Keep(_) => {
                    counters::COMMITTED_TXNS_COUNT
                        .with_label_values(&["success"])
                        .inc();
                }
                TransactionStatus::Discard(status) => {
                    debug!("QS: discard status {:?}", status);
                    counters::COMMITTED_TXNS_COUNT
                        .with_label_values(&["failed"])
                        .inc();
                }
                TransactionStatus::Retry => {
                    counters::COMMITTED_TXNS_COUNT
                        .with_label_values(&["retry"])
                        .inc();
                }
            }
        }
    }
}

/// Responsible for maintaining all the blocks of payload and the dependencies of those blocks
/// (parent and previous QC links).  It is expected to be accessed concurrently by multiple threads
/// and is thread-safe.
///
/// Example tree block structure based on parent links.
///                         ╭--> A3
/// Genesis--> B0--> B1--> B2--> B3
///             ╰--> C1--> C2
///                         ╰--> D3
///
/// Example corresponding tree block structure for the QC links (must follow QC constraints).
///                         ╭--> A3
/// Genesis--> B0--> B1--> B2--> B3
///             ├--> C1
///             ├--------> C2
///             ╰--------------> D3
pub struct BlockStore {
    inner: Arc<RwLock<BlockTree>>,
    state_computer: Arc<dyn StateComputer>,
    /// The persistent storage backing up the in-memory data structure, every write should go
    /// through this before in-memory tree.
    storage: Arc<dyn PersistentLivenessStorage>,
    /// Used to ensure that any block stored will have a timestamp < the local time
    time_service: Arc<dyn TimeService>,
    // consistent with round type
    back_pressure_limit: Round,
<<<<<<< HEAD
    data_manager: Arc<DataManager>,
=======
    payload_manager: Arc<PayloadManager>,
>>>>>>> 2334576f
    #[cfg(any(test, feature = "fuzzing"))]
    back_pressure_for_test: AtomicBool,
}

impl BlockStore {
    pub fn new(
        storage: Arc<dyn PersistentLivenessStorage>,
        initial_data: RecoveryData,
        state_computer: Arc<dyn StateComputer>,
        max_pruned_blocks_in_mem: usize,
        time_service: Arc<dyn TimeService>,
        back_pressure_limit: Round,
<<<<<<< HEAD
        data_manager: Arc<DataManager>,
=======
        payload_manager: Arc<PayloadManager>,
>>>>>>> 2334576f
    ) -> Self {
        let highest_2chain_tc = initial_data.highest_2chain_timeout_certificate();
        let (root, root_metadata, blocks, quorum_certs) = initial_data.take();
        debug!(
            "QS: number of block in storage in a new epoch {}",
            blocks.len()
        );
        let block_store = block_on(Self::build(
            root,
            root_metadata,
            blocks,
            quorum_certs,
            highest_2chain_tc,
            state_computer,
            storage,
            max_pruned_blocks_in_mem,
            time_service,
            back_pressure_limit,
<<<<<<< HEAD
            data_manager,
=======
            payload_manager,
>>>>>>> 2334576f
        ));
        block_on(block_store.try_commit());
        block_store
    }

    async fn try_commit(&self) {
        // reproduce the same batches (important for the commit phase)

        let mut certs = self.inner.read().get_all_quorum_certs_with_commit_info();
        certs.sort_unstable_by_key(|qc| qc.commit_info().round());

        for qc in certs {
            if qc.commit_info().round() > self.commit_root().round() {
                info!(
                    "trying to commit to round {} with ledger info {}",
                    qc.commit_info().round(),
                    qc.ledger_info()
                );

                if let Err(e) = self.commit(qc.clone()).await {
                    error!("Error in try-committing blocks. {}", e.to_string());
                }
            }
        }
    }

    async fn build(
        root: RootInfo,
        root_metadata: RootMetadata,
        blocks: Vec<Block>,
        quorum_certs: Vec<QuorumCert>,
        highest_2chain_timeout_cert: Option<TwoChainTimeoutCertificate>,
        state_computer: Arc<dyn StateComputer>,
        storage: Arc<dyn PersistentLivenessStorage>,
        max_pruned_blocks_in_mem: usize,
        time_service: Arc<dyn TimeService>,
        back_pressure_limit: Round,
<<<<<<< HEAD
        data_manager: Arc<DataManager>,
=======
        payload_manager: Arc<PayloadManager>,
>>>>>>> 2334576f
    ) -> Self {
        let RootInfo(root_block, root_qc, root_ordered_cert, root_commit_cert) = root;

        //verify root is correct
        assert!(
            // decoupled execution allows dummy versions
            root_qc.certified_block().version() == 0
                || root_qc.certified_block().version() == root_metadata.version(),
            "root qc version {} doesn't match committed trees {}",
            root_qc.certified_block().version(),
            root_metadata.version(),
        );
        assert!(
            // decoupled execution allows dummy executed_state_id
            root_qc.certified_block().executed_state_id() == *ACCUMULATOR_PLACEHOLDER_HASH
                || root_qc.certified_block().executed_state_id() == root_metadata.accu_hash,
            "root qc state id {} doesn't match committed trees {}",
            root_qc.certified_block().executed_state_id(),
            root_metadata.accu_hash,
        );

        let result = StateComputeResult::new(
            root_metadata.accu_hash,
            root_metadata.frozen_root_hashes,
            root_metadata.num_leaves, /* num_leaves */
            vec![],                   /* parent_root_hashes */
            0,                        /* parent_num_leaves */
            None,                     /* epoch_state */
            vec![],                   /* compute_status */
            vec![],                   /* txn_infos */
            vec![],                   /* reconfig_events */
        );

        let executed_root_block = ExecutedBlock::new(
            root_block,
            // Create a dummy state_compute_result with necessary fields filled in.
            result,
        );

        let tree = BlockTree::new(
            executed_root_block,
            root_qc,
            root_ordered_cert,
            root_commit_cert,
            max_pruned_blocks_in_mem,
            highest_2chain_timeout_cert.map(Arc::new),
        );

        let block_store = Self {
            inner: Arc::new(RwLock::new(tree)),
            state_computer,
            storage,
            time_service,
            back_pressure_limit,
<<<<<<< HEAD
            data_manager,
=======
            payload_manager,
>>>>>>> 2334576f
            #[cfg(any(test, feature = "fuzzing"))]
            back_pressure_for_test: AtomicBool::new(false),
        };

        for block in blocks {
            block_store
                .execute_and_insert_block(block)
                .await
                .unwrap_or_else(|e| {
                    panic!("[BlockStore] failed to insert block during build {:?}", e)
                });
        }
        for qc in quorum_certs {
            block_store
                .insert_single_quorum_cert(qc)
                .unwrap_or_else(|e| {
                    panic!("[BlockStore] failed to insert quorum during build{:?}", e)
                });
        }

        counters::LAST_COMMITTED_ROUND.set(block_store.ordered_root().round() as i64);
        block_store
    }

    /// Commit the given block id with the proof, returns () on success or error
    pub async fn commit(&self, finality_proof: QuorumCert) -> anyhow::Result<()> {
        let block_id_to_commit = finality_proof.commit_info().id();
        let block_to_commit = self
            .get_block(block_id_to_commit)
            .ok_or_else(|| format_err!("Committed block id not found"))?;

        // First make sure that this commit is new.
        ensure!(
            block_to_commit.round() > self.ordered_root().round(),
            "Committed block round lower than root"
        );

        let blocks_to_commit = self
            .path_from_ordered_root(block_id_to_commit)
            .unwrap_or_default();

        assert!(!blocks_to_commit.is_empty());

        let block_tree = self.inner.clone();
        let storage = self.storage.clone();

        // This callback is invoked synchronously withe coupled-execution and asynchronously in decoupled setup.
        // the callback could be used for multiple batches of blocks.
        self.state_computer
            .commit(
                &blocks_to_commit,
                finality_proof.ledger_info().clone(),
                Box::new(
                    move |committed_blocks: &[Arc<ExecutedBlock>],
                          commit_decision: LedgerInfoWithSignatures| {
                        block_tree.write().commit_callback(
                            storage,
                            committed_blocks,
                            finality_proof,
                            commit_decision,
                        );
                    },
                ),
            )
            .await
            .expect("Failed to persist commit");

        self.inner.write().update_ordered_root(block_to_commit.id());
        update_counters_for_ordered_blocks(&blocks_to_commit);

        Ok(())
    }

    pub async fn rebuild(
        &self,
        root: RootInfo,
        root_metadata: RootMetadata,
        blocks: Vec<Block>,
        quorum_certs: Vec<QuorumCert>,
    ) {
        let max_pruned_blocks_in_mem = self.inner.read().max_pruned_blocks_in_mem();
        // Rollover the previous highest TC from the old tree to the new one.
        let prev_2chain_htc = self
            .highest_2chain_timeout_cert()
            .map(|tc| tc.as_ref().clone());
        let BlockStore { inner, .. } = Self::build(
            root,
            root_metadata,
            blocks,
            quorum_certs,
            prev_2chain_htc,
            Arc::clone(&self.state_computer),
            Arc::clone(&self.storage),
            max_pruned_blocks_in_mem,
            Arc::clone(&self.time_service),
            self.back_pressure_limit,
<<<<<<< HEAD
            self.data_manager.clone(),
=======
            self.payload_manager.clone(),
>>>>>>> 2334576f
        )
        .await;

        // Unwrap the new tree and replace the existing tree.
        *self.inner.write() = Arc::try_unwrap(inner)
            .unwrap_or_else(|_| panic!("New block tree is not shared"))
            .into_inner();
        self.try_commit().await;
    }

    /// Execute and insert a block if it passes all validation tests.
    /// Returns the Arc to the block kept in the block store after persisting it to storage
    ///
    /// This function assumes that the ancestors are present (returns MissingParent otherwise).
    ///
    /// Duplicate inserts will return the previously inserted block (
    /// note that it is considered a valid non-error case, for example, it can happen if a validator
    /// receives a certificate for a block that is currently being added).
    pub async fn execute_and_insert_block(
        &self,
        block: Block,
    ) -> anyhow::Result<Arc<ExecutedBlock>> {
        if let Some(existing_block) = self.get_block(block.id()) {
            return Ok(existing_block);
        }
        ensure!(
            self.inner.read().ordered_root().round() < block.round(),
            "Block with old round"
        );

        let executed_block = match self.execute_block(block.clone()).await {
            Ok(res) => Ok(res),
            Err(Error::BlockNotFound(parent_block_id)) => {
                // recover the block tree in executor
                let blocks_to_reexecute = self
                    .path_from_ordered_root(parent_block_id)
                    .unwrap_or_default();

                for block in blocks_to_reexecute {
                    self.execute_block(block.block().clone()).await?;
                }
                self.execute_block(block).await
            }
            err => err,
        }?;

        // ensure local time past the block time
        let block_time = Duration::from_micros(executed_block.timestamp_usecs());
        let current_timestamp = self.time_service.get_current_timestamp();
        if let Some(t) = block_time.checked_sub(current_timestamp) {
            if t > Duration::from_secs(1) {
                warn!(
                    "Long wait time {}ms for block {}",
                    t.as_millis(),
                    executed_block.block()
                );
            }
            self.time_service.wait_until(block_time).await;
        }
<<<<<<< HEAD
        self.data_manager
            .update_payload(executed_block.block())
=======
        self.payload_manager
            .prefetch_payload_data(executed_block.block())
>>>>>>> 2334576f
            .await;
        self.storage
            .save_tree(vec![executed_block.block().clone()], vec![])
            .context("Insert block failed when saving block")?;
        self.inner.write().insert_block(executed_block)
    }

    async fn execute_block(&self, block: Block) -> anyhow::Result<ExecutedBlock, Error> {
        // Although NIL blocks don't have a payload, we still send a T::default() to compute
        // because we may inject a block prologue transaction.
        let state_compute_result = self
            .state_computer
            .compute(&block, block.parent_id())
            .await?;

        Ok(ExecutedBlock::new(block, state_compute_result))
    }

    /// Validates quorum certificates and inserts it into block tree assuming dependencies exist.
    pub fn insert_single_quorum_cert(&self, qc: QuorumCert) -> anyhow::Result<()> {
        // If the parent block is not the root block (i.e not None), ensure the executed state
        // of a block is consistent with its QuorumCert, otherwise persist the QuorumCert's
        // state and on restart, a new execution will agree with it.  A new execution will match
        // the QuorumCert's state on the next restart will work if there is a memory
        // corruption, for example.
        match self.get_block(qc.certified_block().id()) {
            Some(executed_block) => {
                ensure!(
                    // decoupled execution allows dummy block infos
                    executed_block
                        .block_info()
                        .match_ordered_only(qc.certified_block()),
                    "QC for block {} has different {:?} than local {:?}",
                    qc.certified_block().id(),
                    qc.certified_block(),
                    executed_block.block_info()
                );
                observe_block(
                    executed_block.block().timestamp_usecs(),
                    BlockStage::QC_ADDED,
                );
            }
            None => bail!("Insert {} without having the block in store first", qc),
        };

        self.storage
            .save_tree(vec![], vec![qc.clone()])
            .context("Insert block failed when saving quorum")?;
        self.inner.write().insert_quorum_cert(qc)
    }

    /// Replace the highest 2chain timeout certificate in case the given one has a higher round.
    /// In case a timeout certificate is updated, persist it to storage.
    pub fn insert_2chain_timeout_certificate(
        &self,
        tc: Arc<TwoChainTimeoutCertificate>,
    ) -> anyhow::Result<()> {
        let cur_tc_round = self
            .highest_2chain_timeout_cert()
            .map_or(0, |tc| tc.round());
        if tc.round() <= cur_tc_round {
            return Ok(());
        }
        self.storage
            .save_highest_2chain_timeout_cert(tc.as_ref())
            .context("Timeout certificate insert failed when persisting to DB")?;
        self.inner.write().replace_2chain_timeout_cert(tc);
        Ok(())
    }

    /// Prune the tree up to next_root_id (keep next_root_id's block).  Any branches not part of
    /// the next_root_id's tree should be removed as well.
    ///
    /// For example, root = B0
    /// B0--> B1--> B2
    ///        ╰--> B3--> B4
    ///
    /// prune_tree(B3) should be left with
    /// B3--> B4, root = B3
    ///
    /// Returns the block ids of the blocks removed.
    #[cfg(test)]
    fn prune_tree(&self, next_root_id: HashValue) -> VecDeque<HashValue> {
        let id_to_remove = self.inner.read().find_blocks_to_prune(next_root_id);
        if let Err(e) = self
            .storage
            .prune_tree(id_to_remove.clone().into_iter().collect())
        {
            // it's fine to fail here, as long as the commit succeeds, the next restart will clean
            // up dangling blocks, and we need to prune the tree to keep the root consistent with
            // executor.
            warn!(error = ?e, "fail to delete block");
        }

        // synchronously update both root_id and commit_root_id
        let mut wlock = self.inner.write();
        wlock.update_ordered_root(next_root_id);
        wlock.update_commit_root(next_root_id);
        wlock.process_pruned_blocks(id_to_remove.clone());
        id_to_remove
    }

    #[cfg(any(test, feature = "fuzzing"))]
    pub fn set_back_pressure_for_test(&self, back_pressure: bool) {
        self.back_pressure_for_test
            .store(back_pressure, Ordering::Relaxed)
    }

    pub fn back_pressure(&self) -> bool {
        #[cfg(any(test, feature = "fuzzing"))]
        {
            if self.back_pressure_for_test.load(Ordering::Relaxed) {
                return true;
            }
        }
        let commit_round = self.commit_root().round();
        let ordered_round = self.ordered_root().round();
        counters::OP_COUNTERS
            .gauge("back_pressure")
            .set((ordered_round - commit_round) as i64);
        ordered_round > self.back_pressure_limit + commit_round
    }
}

impl BlockReader for BlockStore {
    fn block_exists(&self, block_id: HashValue) -> bool {
        self.inner.read().block_exists(&block_id)
    }

    fn get_block(&self, block_id: HashValue) -> Option<Arc<ExecutedBlock>> {
        self.inner.read().get_block(&block_id)
    }

    fn ordered_root(&self) -> Arc<ExecutedBlock> {
        self.inner.read().ordered_root()
    }

    fn commit_root(&self) -> Arc<ExecutedBlock> {
        self.inner.read().commit_root()
    }

    fn get_quorum_cert_for_block(&self, block_id: HashValue) -> Option<Arc<QuorumCert>> {
        self.inner.read().get_quorum_cert_for_block(&block_id)
    }

    fn path_from_ordered_root(&self, block_id: HashValue) -> Option<Vec<Arc<ExecutedBlock>>> {
        self.inner.read().path_from_ordered_root(block_id)
    }

    fn path_from_commit_root(&self, block_id: HashValue) -> Option<Vec<Arc<ExecutedBlock>>> {
        self.inner.read().path_from_commit_root(block_id)
    }

    fn highest_certified_block(&self) -> Arc<ExecutedBlock> {
        self.inner.read().highest_certified_block()
    }

    fn highest_quorum_cert(&self) -> Arc<QuorumCert> {
        self.inner.read().highest_quorum_cert()
    }

    fn highest_ordered_cert(&self) -> Arc<QuorumCert> {
        self.inner.read().highest_ordered_cert()
    }

    fn highest_commit_cert(&self) -> Arc<QuorumCert> {
        self.inner.read().highest_commit_cert()
    }

    fn highest_2chain_timeout_cert(&self) -> Option<Arc<TwoChainTimeoutCertificate>> {
        self.inner.read().highest_2chain_timeout_cert()
    }

    fn sync_info(&self) -> SyncInfo {
        SyncInfo::new_decoupled(
            self.highest_quorum_cert().as_ref().clone(),
            self.highest_ordered_cert().as_ref().clone(),
            self.highest_commit_cert().as_ref().clone(),
            self.highest_2chain_timeout_cert()
                .map(|tc| tc.as_ref().clone()),
        )
    }

    fn back_pressure(&self) -> bool {
        self.back_pressure()
    }
}

#[cfg(any(test, feature = "fuzzing"))]
impl BlockStore {
    /// Returns the number of blocks in the tree
    pub(crate) fn len(&self) -> usize {
        self.inner.read().len()
    }

    /// Returns the number of child links in the tree
    pub(crate) fn child_links(&self) -> usize {
        self.inner.read().child_links()
    }

    /// The number of pruned blocks that are still available in memory
    pub(super) fn pruned_blocks_in_mem(&self) -> usize {
        self.inner.read().pruned_blocks_in_mem()
    }

    /// Helper function to insert the block with the qc together
    pub async fn insert_block_with_qc(&self, block: Block) -> anyhow::Result<Arc<ExecutedBlock>> {
        self.insert_single_quorum_cert(block.quorum_cert().clone())?;
        if self.ordered_root().round() < block.quorum_cert().commit_info().round() {
            self.commit(block.quorum_cert().clone()).await?;
        }
        self.execute_and_insert_block(block).await
    }
}<|MERGE_RESOLUTION|>--- conflicted
+++ resolved
@@ -17,15 +17,10 @@
     util::time_service::TimeService,
 };
 use anyhow::{bail, ensure, format_err, Context};
-
-<<<<<<< HEAD
-use crate::data_manager::DataManager;
-=======
 use aptos_consensus_types::{
     block::Block, common::Round, executed_block::ExecutedBlock, quorum_cert::QuorumCert,
     sync_info::SyncInfo, timeout_2chain::TwoChainTimeoutCertificate,
 };
->>>>>>> 2334576f
 use aptos_crypto::{hash::ACCUMULATOR_PLACEHOLDER_HASH, HashValue};
 use aptos_executor_types::{Error, StateComputeResult};
 use aptos_infallible::RwLock;
@@ -113,11 +108,7 @@
     time_service: Arc<dyn TimeService>,
     // consistent with round type
     back_pressure_limit: Round,
-<<<<<<< HEAD
-    data_manager: Arc<DataManager>,
-=======
     payload_manager: Arc<PayloadManager>,
->>>>>>> 2334576f
     #[cfg(any(test, feature = "fuzzing"))]
     back_pressure_for_test: AtomicBool,
 }
@@ -130,11 +121,7 @@
         max_pruned_blocks_in_mem: usize,
         time_service: Arc<dyn TimeService>,
         back_pressure_limit: Round,
-<<<<<<< HEAD
-        data_manager: Arc<DataManager>,
-=======
         payload_manager: Arc<PayloadManager>,
->>>>>>> 2334576f
     ) -> Self {
         let highest_2chain_tc = initial_data.highest_2chain_timeout_certificate();
         let (root, root_metadata, blocks, quorum_certs) = initial_data.take();
@@ -153,11 +140,7 @@
             max_pruned_blocks_in_mem,
             time_service,
             back_pressure_limit,
-<<<<<<< HEAD
-            data_manager,
-=======
             payload_manager,
->>>>>>> 2334576f
         ));
         block_on(block_store.try_commit());
         block_store
@@ -195,11 +178,7 @@
         max_pruned_blocks_in_mem: usize,
         time_service: Arc<dyn TimeService>,
         back_pressure_limit: Round,
-<<<<<<< HEAD
-        data_manager: Arc<DataManager>,
-=======
         payload_manager: Arc<PayloadManager>,
->>>>>>> 2334576f
     ) -> Self {
         let RootInfo(root_block, root_qc, root_ordered_cert, root_commit_cert) = root;
 
@@ -254,11 +233,7 @@
             storage,
             time_service,
             back_pressure_limit,
-<<<<<<< HEAD
-            data_manager,
-=======
             payload_manager,
->>>>>>> 2334576f
             #[cfg(any(test, feature = "fuzzing"))]
             back_pressure_for_test: AtomicBool::new(false),
         };
@@ -355,11 +330,7 @@
             max_pruned_blocks_in_mem,
             Arc::clone(&self.time_service),
             self.back_pressure_limit,
-<<<<<<< HEAD
-            self.data_manager.clone(),
-=======
             self.payload_manager.clone(),
->>>>>>> 2334576f
         )
         .await;
 
@@ -419,13 +390,8 @@
             }
             self.time_service.wait_until(block_time).await;
         }
-<<<<<<< HEAD
-        self.data_manager
-            .update_payload(executed_block.block())
-=======
         self.payload_manager
             .prefetch_payload_data(executed_block.block())
->>>>>>> 2334576f
             .await;
         self.storage
             .save_tree(vec![executed_block.block().clone()], vec![])
