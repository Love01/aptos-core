--- conflicted
+++ resolved
@@ -18,11 +18,8 @@
     BLAKE2B_256_NATIVE = 8,
     RESOURCE_GROUPS = 9,
     MULTISIG_ACCOUNTS = 10,
-<<<<<<< HEAD
-    ED25519PKVALIDATENOABORTONWRONGLENGTH = 11,
-=======
     DELEGATION_POOLS = 11,
->>>>>>> 272bce7f
+    ED25519PKVALIDATENOABORTONWRONGLENGTH = 12,
 }
 
 /// Representation of features on chain as a bitset.
